--- conflicted
+++ resolved
@@ -57,17 +57,6 @@
             
         self._activity = activity
         
-<<<<<<< HEAD
-=======
-        # self.propertyNames = {}
-        # self._quickNames = {}
-        
-        # for slug, measure in activity.measures.items():
-        #     self.propertyNames[measure.full_name] = slug
-        #     self._quickNames[slug] = measure.full_name
-        
-        # self.propertyNames['Time (hours)'] = 'timeHours'
-        
     @staticmethod
     def concat(datas, activity):
         try:
@@ -79,7 +68,6 @@
             new_data = Data(tmp_df, activity)
             return new_data
     
->>>>>>> 3cfbd886
     def formatted(self, key):
         measure = self._activity[key]
         return [measure.formatted(v) for v in self.df[key]]
